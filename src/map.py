import math

import ctre
import robotpy_apriltag as apriltag

from wpimath.geometry import Translation2d, Rotation2d, Transform3d, Translation3d, Rotation3d

from swervelib import u
from swervelib.impl import (
    Falcon500CoaxialDriveComponent,
    Falcon500CoaxialAzimuthComponent,
    CoaxialSwerveModule,
    AbsoluteCANCoder,
)


class DrivetrainConstants:
    FIELD_RELATIVE = False
    OPEN_LOOP = True

    TRACK_WIDTH = (24.75 * u.inch).m_as(u.m)
    WHEEL_BASE = (24.75 * u.inch).m_as(u.m)

    MAX_VELOCITY = 4.00 * (u.m / u.s)
    MAX_ANGULAR_VELOCITY = 584 * (u.deg / u.s)

    MAX_ACCELERATION = (6.5 * u.m / u.s).m  # Measured 6.6 m/s
    MAX_ANGULAR_ACCELERATION = (75.5 * u.deg / u.s).m_as(u.rad / u.s)

    DRIVE_PARAMS = Falcon500CoaxialDriveComponent.Parameters(
        wheel_circumference=4 * math.pi * u.inch,
        gear_ratio=6.75 / 1,  # SDS Mk4i L2
        max_speed=MAX_VELOCITY,
        open_loop_ramp_rate=0.25,
        closed_loop_ramp_rate=0,
        continuous_current_limit=40,
        peak_current_limit=60,
        peak_current_duration=0.01,
        neutral_mode=ctre.NeutralMode.Coast,
        kP=0.12465,
        kI=0,
        kD=0,
        kS=0.16954 / 12,
        kV=2.1535 / 12,
        kA=0.27464 / 12,
        invert_motor=False,
    )
    AZIMUTH_PARAMS = Falcon500CoaxialAzimuthComponent.Parameters(
        gear_ratio=150 / 7,  # SDS Mk4i
        max_angular_velocity=MAX_ANGULAR_VELOCITY,
        ramp_rate=0,
        continuous_current_limit=25,
        peak_current_limit=40,
        peak_current_duration=0.01,
        neutral_mode=ctre.NeutralMode.Brake,
        kP=0.3,
        kI=0,
        kD=0,
        invert_motor=True,
    )
<<<<<<< HEAD

    SWERVE_MODULES = [
        CoaxialSwerveModule(
            Falcon500CoaxialDriveComponent(4, DRIVE_PARAMS),
            Falcon500CoaxialAzimuthComponent(3, Rotation2d.fromDegrees(329.5898), AZIMUTH_PARAMS, AbsoluteCANCoder(0)),
            Translation2d(WHEEL_BASE / 2, TRACK_WIDTH / 2),
        ),
        CoaxialSwerveModule(
            Falcon500CoaxialDriveComponent(1, DRIVE_PARAMS),
            Falcon500CoaxialAzimuthComponent(6, Rotation2d.fromDegrees(157.0605), AZIMUTH_PARAMS, AbsoluteCANCoder(1)),
            Translation2d(WHEEL_BASE / 2, -TRACK_WIDTH / 2),
        ),
        CoaxialSwerveModule(
            Falcon500CoaxialDriveComponent(7, DRIVE_PARAMS),
            Falcon500CoaxialAzimuthComponent(2, Rotation2d.fromDegrees(44.6484), AZIMUTH_PARAMS, AbsoluteCANCoder(2)),
            Translation2d(-WHEEL_BASE / 2, TRACK_WIDTH / 2),
        ),
        CoaxialSwerveModule(
            Falcon500CoaxialDriveComponent(5, DRIVE_PARAMS),
            Falcon500CoaxialAzimuthComponent(0, Rotation2d.fromDegrees(211.2890), AZIMUTH_PARAMS, AbsoluteCANCoder(3)),
            Translation2d(-WHEEL_BASE / 2, -TRACK_WIDTH / 2),
=======
    SWERVE_MODULE_PARAMS = (
        CTRESwerveModuleParameters(
            corner=ModuleCorner.FRONT_LEFT,
            relative_position=Translation2d(WHEEL_BASE / 2, TRACK_WIDTH / 2),
            angle_offset=Rotation2d.fromDegrees(331.435),
            drive_motor_id=CanFDDeviceID(4),
            angle_motor_id=CanFDDeviceID(3),
            angle_encoder_id=CanFDDeviceID(0),
            fake=False,
        ),
        CTRESwerveModuleParameters(
            corner=ModuleCorner.FRONT_RIGHT,
            relative_position=Translation2d(WHEEL_BASE / 2, -TRACK_WIDTH / 2),
            angle_offset=Rotation2d.fromDegrees(156.093),
            drive_motor_id=CanFDDeviceID(1),
            angle_motor_id=CanFDDeviceID(6),
            angle_encoder_id=CanFDDeviceID(1),
            fake=False,
        ),
        CTRESwerveModuleParameters(
            corner=ModuleCorner.BACK_LEFT,
            relative_position=Translation2d(-WHEEL_BASE / 2, TRACK_WIDTH / 2),
            angle_offset=Rotation2d.fromDegrees(45.263),
            drive_motor_id=CanFDDeviceID(7),
            angle_motor_id=CanFDDeviceID(2),
            angle_encoder_id=CanFDDeviceID(2),
            fake=False,
        ),
        CTRESwerveModuleParameters(
            corner=ModuleCorner.BACK_RIGHT,
            relative_position=Translation2d(-WHEEL_BASE / 2, -TRACK_WIDTH / 2),
            angle_offset=Rotation2d.fromDegrees(211.201),
            drive_motor_id=CanFDDeviceID(5),
            angle_motor_id=CanFDDeviceID(0),
            angle_encoder_id=CanFDDeviceID(3),
            fake=False,
>>>>>>> 45a67406
        ),
    ]

    GYRO_PORT = 0
    INVERT_GYRO = True


class RobotDimensions:
    PIVOT_TO_FLOOR = (15 * u.inch).m_as(u.m)
    PIVOT_TO_MAX_VERTICAL_EXTENSION = (63 * u.inch).m_as(u.m)
    PIVOT_TO_MAX_HORIZONTAL_EXTENSION = (63 * u.inch).m_as(u.m)

    # To end of fully extended claw
    MAX_EXTENSION_FROM_PIVOT = (65.5 * u.inch).m_as(u.m)
    MIN_EXTENSION_FROM_PIVOT = (45.5 * u.inch).m_as(u.m)

    # Includes bumpers
    BASE_WIDTH = (37 * u.inch).m_as(u.m)
    BASE_LENGTH = (37 * u.inch).m_as(u.m)

    # FIELD_WIDTH = (655 * u.inch).m_as(u.m)


class AutoConstants:
    BALANCE_kP = -1
    BALANCE_MAX_EFFORT = 1


class PivotConstants:
    GEARING = 6 * (72 / 14)

    RELATIVE_POSITION = Translation3d(0, 0, 0)

    LEADER_MOTOR_PORT = 1
    FOLLOWER_MOTOR_PORT = 2
    BRAKE_PORT = 0

    kS = 0
    kG = 0
    kV = 0
    kA = 0

    # Maximum control effort. Only for testing purposes; leave at -1 and 1 respectively during competition.
    MIN_OUTPUT = -1
    MAX_OUTPUT = 1

    # TODO: Find constants
    MAX_VELOCITY = 0
    MAX_ACCELERATION = 0

    PID_TOLERANCE = 2


class WinchConstants:
    GEARING = 16
    SPOOL_CIRCUMFERENCE = (13.75 * u.mm).m_as(u.m)

    MOTOR_PORT = 5

    INVERTED = False

    PID_TOLERANCE = (1 * u.inch).m_as(u.m)


class ClawConstants:
    MOTOR_PORT = 3
    ANALOG_DISTANCE_SENSOR_PORT = 0<|MERGE_RESOLUTION|>--- conflicted
+++ resolved
@@ -58,66 +58,27 @@
         kD=0,
         invert_motor=True,
     )
-<<<<<<< HEAD
 
     SWERVE_MODULES = [
         CoaxialSwerveModule(
             Falcon500CoaxialDriveComponent(4, DRIVE_PARAMS),
-            Falcon500CoaxialAzimuthComponent(3, Rotation2d.fromDegrees(329.5898), AZIMUTH_PARAMS, AbsoluteCANCoder(0)),
+            Falcon500CoaxialAzimuthComponent(3, Rotation2d.fromDegrees(331.435), AZIMUTH_PARAMS, AbsoluteCANCoder(0)),
             Translation2d(WHEEL_BASE / 2, TRACK_WIDTH / 2),
         ),
         CoaxialSwerveModule(
             Falcon500CoaxialDriveComponent(1, DRIVE_PARAMS),
-            Falcon500CoaxialAzimuthComponent(6, Rotation2d.fromDegrees(157.0605), AZIMUTH_PARAMS, AbsoluteCANCoder(1)),
+            Falcon500CoaxialAzimuthComponent(6, Rotation2d.fromDegrees(156.093), AZIMUTH_PARAMS, AbsoluteCANCoder(1)),
             Translation2d(WHEEL_BASE / 2, -TRACK_WIDTH / 2),
         ),
         CoaxialSwerveModule(
             Falcon500CoaxialDriveComponent(7, DRIVE_PARAMS),
-            Falcon500CoaxialAzimuthComponent(2, Rotation2d.fromDegrees(44.6484), AZIMUTH_PARAMS, AbsoluteCANCoder(2)),
+            Falcon500CoaxialAzimuthComponent(2, Rotation2d.fromDegrees(45.263), AZIMUTH_PARAMS, AbsoluteCANCoder(2)),
             Translation2d(-WHEEL_BASE / 2, TRACK_WIDTH / 2),
         ),
         CoaxialSwerveModule(
             Falcon500CoaxialDriveComponent(5, DRIVE_PARAMS),
-            Falcon500CoaxialAzimuthComponent(0, Rotation2d.fromDegrees(211.2890), AZIMUTH_PARAMS, AbsoluteCANCoder(3)),
+            Falcon500CoaxialAzimuthComponent(0, Rotation2d.fromDegrees(211.201), AZIMUTH_PARAMS, AbsoluteCANCoder(3)),
             Translation2d(-WHEEL_BASE / 2, -TRACK_WIDTH / 2),
-=======
-    SWERVE_MODULE_PARAMS = (
-        CTRESwerveModuleParameters(
-            corner=ModuleCorner.FRONT_LEFT,
-            relative_position=Translation2d(WHEEL_BASE / 2, TRACK_WIDTH / 2),
-            angle_offset=Rotation2d.fromDegrees(331.435),
-            drive_motor_id=CanFDDeviceID(4),
-            angle_motor_id=CanFDDeviceID(3),
-            angle_encoder_id=CanFDDeviceID(0),
-            fake=False,
-        ),
-        CTRESwerveModuleParameters(
-            corner=ModuleCorner.FRONT_RIGHT,
-            relative_position=Translation2d(WHEEL_BASE / 2, -TRACK_WIDTH / 2),
-            angle_offset=Rotation2d.fromDegrees(156.093),
-            drive_motor_id=CanFDDeviceID(1),
-            angle_motor_id=CanFDDeviceID(6),
-            angle_encoder_id=CanFDDeviceID(1),
-            fake=False,
-        ),
-        CTRESwerveModuleParameters(
-            corner=ModuleCorner.BACK_LEFT,
-            relative_position=Translation2d(-WHEEL_BASE / 2, TRACK_WIDTH / 2),
-            angle_offset=Rotation2d.fromDegrees(45.263),
-            drive_motor_id=CanFDDeviceID(7),
-            angle_motor_id=CanFDDeviceID(2),
-            angle_encoder_id=CanFDDeviceID(2),
-            fake=False,
-        ),
-        CTRESwerveModuleParameters(
-            corner=ModuleCorner.BACK_RIGHT,
-            relative_position=Translation2d(-WHEEL_BASE / 2, -TRACK_WIDTH / 2),
-            angle_offset=Rotation2d.fromDegrees(211.201),
-            drive_motor_id=CanFDDeviceID(5),
-            angle_motor_id=CanFDDeviceID(0),
-            angle_encoder_id=CanFDDeviceID(3),
-            fake=False,
->>>>>>> 45a67406
         ),
     ]
 
