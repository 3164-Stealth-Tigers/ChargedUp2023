--- conflicted
+++ resolved
@@ -55,7 +55,6 @@
 
     @property
     @abstractmethod
-<<<<<<< HEAD
     def toggle_field_relative(self) -> Trigger:
         """Toggle field-relative control on or off"""
         raise NotImplementedError
@@ -64,9 +63,6 @@
     @abstractmethod
     def ski_stop(self) -> Trigger:
         """Turn the wheels to an 'X' shape"""
-=======
-    def pizza_stop(self) -> Trigger:
->>>>>>> 45a67406
         raise NotImplementedError
 
 
@@ -183,7 +179,6 @@
 
     @property
     def align(self) -> Trigger:
-<<<<<<< HEAD
         return Trigger(lambda: False)
 
     @property
@@ -192,13 +187,6 @@
 
     @property
     def ski_stop(self) -> Trigger:
-=======
-        return Trigger()
-        # return self.stick.Y()
-
-    @property
-    def pizza_stop(self) -> Trigger:
->>>>>>> 45a67406
         return self.stick.Y()
 
 
@@ -214,11 +202,7 @@
         self.loop = commands2.CommandScheduler.getInstance().getDefaultButtonLoop()
 
     def pivot(self) -> float:
-<<<<<<< HEAD
         return deadband(-self.stick.getRightY(), 0.01)
-=======
-        return -self.stick.getRightY()
->>>>>>> 45a67406
 
     def extend(self) -> float:
         return deadband(-self.stick.getLeftY(), 0.01)
@@ -268,19 +252,5 @@
         return self.stick.back()
 
 
-<<<<<<< HEAD
-=======
-class SlowXboxDriver(XboxDriver):
-    def forward(self) -> float:
-        return super().forward() * 0.2
-
-    def strafe(self) -> float:
-        return super().strafe() * 0.2
-
-    def turn(self) -> float:
-        return super().turn() * 0.2
-
-
->>>>>>> 45a67406
 def deadband(value, band):
     return value if abs(value) > band else 0